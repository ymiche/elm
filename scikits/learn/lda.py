--- conflicted
+++ resolved
@@ -146,13 +146,8 @@
         # Overall mean
         xbar = np.dot(self.priors_, self.means_)
         # Scale weighted centers
-<<<<<<< HEAD
-        X = np.dot(((np.sqrt((n_samples * self.priors_)*fac)) *
-                          (self.means_ - xbar).T).T, scaling)
-=======
         X = np.dot(((np.sqrt((n_samples * self.priors_) * fac)) *
                     (means - xbar).T).T, scaling)
->>>>>>> 4ecd8e9a
         # Centers are living in a space with n_classes-1 dim (maximum)
         # Use svd to find projection in the space spanned by the
         # (n_classes) centers
